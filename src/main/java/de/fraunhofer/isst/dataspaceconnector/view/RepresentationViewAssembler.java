--- conflicted
+++ resolved
@@ -52,22 +52,15 @@
         Link resourceLinker;
         if (resourceType.isEmpty()) {
             // No elements found, default to offered resources
-            resourceLinker =
-                    linkTo(methodOn(RelationControllers.RepresentationsToOfferedResources.class)
+            resourceLinker = linkTo(methodOn(RelationControllers.RepresentationsToOfferedResources.class)
                     .getResource(representation.getId(), null, null, null))
                     .withRel("offers");
         } else {
             // Construct the link for the right resource type.
             if (resourceType.get(0) instanceof OfferedResource) {
-                resourceLinker =
-                        linkTo(methodOn(RelationControllers.RepresentationsToOfferedResources.class)
-<<<<<<< HEAD
+                resourceLinker = linkTo(methodOn(RelationControllers.RepresentationsToOfferedResources.class)
                         .getResource(representation.getId(), null, null, null))
                         .withRel("offers");
-=======
-                                        .getResource(representation.getId(), null, null, null))
-                                .withRel("offers");
->>>>>>> de473d3d
             } else if (resourceType.get(0) instanceof RequestedResource) {
                 resourceLinker =
                         linkTo(methodOn(RelationControllers.RepresentationsToRequestedResources.class)
