--- conflicted
+++ resolved
@@ -1,23 +1,24 @@
 package de.fraunhofer.isst.dataspaceconnector.services.usagecontrol;
 
-<<<<<<< HEAD
-=======
 import de.fraunhofer.iais.eis.Action;
 import de.fraunhofer.iais.eis.Contract;
 import de.fraunhofer.iais.eis.Duty;
 import de.fraunhofer.iais.eis.Permission;
 import de.fraunhofer.isst.dataspaceconnector.config.PolicyConfiguration;
+import de.fraunhofer.isst.dataspaceconnector.model.ContractRule;
 import de.fraunhofer.isst.dataspaceconnector.model.RequestedResource;
-import de.fraunhofer.isst.dataspaceconnector.repositories.RequestedResourceRepository;
-import de.fraunhofer.isst.dataspaceconnector.services.resources.RequestedResourceServiceImpl;
-import de.fraunhofer.isst.dataspaceconnector.services.resources.ResourceService;
+import de.fraunhofer.isst.dataspaceconnector.services.resources.v2.backend.ResourceService;
 import de.fraunhofer.isst.ids.framework.configuration.SerializerProvider;
 import org.slf4j.Logger;
 import org.slf4j.LoggerFactory;
 import org.springframework.beans.factory.annotation.Autowired;
->>>>>>> a44821fe
 import org.springframework.scheduling.annotation.EnableScheduling;
+import org.springframework.scheduling.annotation.Scheduled;
 import org.springframework.stereotype.Component;
+
+import java.io.IOException;
+import java.text.ParseException;
+import java.util.ArrayList;
 
 /**
  * This class implements automated policy check and usage control enforcement.
@@ -25,97 +26,15 @@
 @Component
 @EnableScheduling
 public class PolicyEnforcement {
-<<<<<<< HEAD
-//
-//    private static final Logger LOGGER = LoggerFactory.getLogger(PolicyEnforcement.class);
-//
-//    private final PolicyVerifier policyVerifier;
-//    private final ResourceService resourceService;
-//    private final RequestedResourceRepository requestedResourceRepository;
-//    private final SerializerProvider serializerProvider;
-//
-//    /**
-//     * Constructor for PolicyEnforcement.
-//     *
-//     * @throws IllegalArgumentException if any of the parameters is null.
-//     */
-//    @Autowired
-//    public PolicyEnforcement(PolicyVerifier policyVerifier,
-//        RequestedResourceServiceImpl requestedResourceService,
-//        RequestedResourceRepository requestedResourceRepository,
-//        SerializerProvider serializerProvider) throws IllegalArgumentException {
-//        if (policyVerifier == null)
-//            throw new IllegalArgumentException("The PolicyVerifier cannot be null.");
-//
-//        if (requestedResourceService == null)
-//            throw new IllegalArgumentException("The RequestedResourceServiceImpl cannot be null.");
-//
-//        if (requestedResourceRepository == null)
-//            throw new IllegalArgumentException("The RequestedResourceRepository cannot be null.");
-//
-//        if (serializerProvider == null)
-//            throw new IllegalArgumentException("The SerializerProvider cannot be null.");
-//
-//        this.policyVerifier = policyVerifier;
-//        this.resourceService = requestedResourceService;
-//        this.requestedResourceRepository = requestedResourceRepository;
-//        this.serializerProvider = serializerProvider;
-//    }
-//
-//    /**
-//     * Periodically (every minute) calls {@link PolicyEnforcement#checkResources()}.
-//     * 1000 = 1 sec * 60 * 60 = every hour (3600000)
-//     */
-//    @Scheduled(fixedDelay = 60000)
-//    public void schedule() {
-//        LOGGER.info("Check data...");
-//        try {
-//            checkResources();
-//        } catch (ParseException | IOException e) {
-//            LOGGER.error(e.toString());
-//        }
-//    }
-//
-//    /**
-//     * Checks all known resources and their policies to delete them if necessary.
-//     *
-//     * @throws java.text.ParseException if a date from a policy cannot be parsed.
-//     * @throws java.io.IOException if an error occurs while deserializing a contract.
-//     */
-//    public void checkResources() throws ParseException, IOException {
-//        for (RequestedResource resource : requestedResourceRepository.findAll()) {
-//            String policy = resource.getResourceMetadata().getPolicy();
-//            try {
-//                Contract contract = serializerProvider.getSerializer()
-//                    .deserialize(policy, Contract.class);
-//                if (contract.getPermission() != null && contract.getPermission().get(0) != null) {
-//                    Permission permission = contract.getPermission().get(0);
-//                    ArrayList<? extends Duty> postDuties = permission.getPostDuty();
-//
-//                    if (postDuties != null && postDuties.get(0) != null) {
-//                        Action action = postDuties.get(0).getAction().get(0);
-//                        if (action == Action.DELETE) {
-//                            if (policyVerifier.checkForDelete(postDuties.get(0))) {
-//                                resourceService.deleteResource(resource.getUuid());
-//                            }
-//                        }
-//                    }
-//                }
-//            } catch (IOException e) {
-//                throw new IOException(
-//                    "The policy could not be read. Please check the policy syntax.");
-//            }
-//        }
-//    }
-=======
 
     private static final Logger LOGGER = LoggerFactory.getLogger(PolicyEnforcement.class);
 
     private final PolicyVerifier policyVerifier;
-    private final ResourceService resourceService;
-    private final RequestedResourceRepository requestedResourceRepository;
     private final SerializerProvider serializerProvider;
     private final PolicyConfiguration policyConfiguration;
+
+    @Autowired
+    private ResourceService<RequestedResource, ?> requestedResourceService;
 
     /**
      * Constructor for PolicyEnforcement.
@@ -124,18 +43,10 @@
      */
     @Autowired
     public PolicyEnforcement(PolicyVerifier policyVerifier,
-                             RequestedResourceServiceImpl requestedResourceService,
-                             RequestedResourceRepository requestedResourceRepository,
                              PolicyConfiguration policyConfiguration,
                              SerializerProvider serializerProvider) throws IllegalArgumentException {
         if (policyVerifier == null)
             throw new IllegalArgumentException("The PolicyVerifier cannot be null.");
-
-        if (requestedResourceService == null)
-            throw new IllegalArgumentException("The RequestedResourceServiceImpl cannot be null.");
-
-        if (requestedResourceRepository == null)
-            throw new IllegalArgumentException("The RequestedResourceRepository cannot be null.");
 
         if (policyConfiguration == null)
             throw new IllegalArgumentException("The PolicyConfiguration cannot be null.");
@@ -144,8 +55,6 @@
             throw new IllegalArgumentException("The SerializerProvider cannot be null.");
 
         this.policyVerifier = policyVerifier;
-        this.resourceService = requestedResourceService;
-        this.requestedResourceRepository = requestedResourceRepository;
         this.policyConfiguration = policyConfiguration;
         this.serializerProvider = serializerProvider;
     }
@@ -175,29 +84,35 @@
     public void checkResources() throws ParseException, IOException {
         LOGGER.info("Check data...");
 
-        for (RequestedResource resource : requestedResourceRepository.findAll()) {
-            String policy = resource.getResourceMetadata().getPolicy();
+        for (final var resourceId : requestedResourceService.getAll()) {
             try {
-                Contract contract = serializerProvider.getSerializer()
-                    .deserialize(policy, Contract.class);
-                if (contract.getPermission() != null && contract.getPermission().get(0) != null) {
-                    Permission permission = contract.getPermission().get(0);
-                    ArrayList<? extends Duty> postDuties = permission.getPostDuty();
+                final var dscContract = (de.fraunhofer.isst.dataspaceconnector.model.Contract)requestedResourceService.get(resourceId).getContracts().values().toArray()[0];
+                final var rules = (ContractRule)dscContract.getRules().values().toArray()[0];
+                final var policy =rules.getValue();
 
-                    if (postDuties != null && postDuties.get(0) != null) {
-                        Action action = postDuties.get(0).getAction().get(0);
-                        if (action == Action.DELETE) {
-                            if (policyVerifier.checkForDelete(postDuties.get(0))) {
-                                resourceService.deleteResource(resource.getUuid());
+                try {
+                    Contract contract = serializerProvider.getSerializer()
+                            .deserialize(policy, Contract.class);
+                    if (contract.getPermission() != null && contract.getPermission().get(0) != null) {
+                        Permission permission = contract.getPermission().get(0);
+                        ArrayList<? extends Duty> postDuties = permission.getPostDuty();
+
+                        if (postDuties != null && postDuties.get(0) != null) {
+                            Action action = postDuties.get(0).getAction().get(0);
+                            if (action == Action.DELETE) {
+                                if (policyVerifier.checkForDelete(postDuties.get(0))) {
+                                    requestedResourceService.delete(resourceId);
+                                }
                             }
                         }
                     }
+                } catch (IOException e) {
+                    throw new IOException(
+                            "The policy could not be read. Please check the policy syntax.");
                 }
-            } catch (IOException e) {
-                throw new IOException(
-                    "The policy could not be read. Please check the policy syntax.");
+            } catch(NullPointerException exception) {
+                // Do nothing, there might be no contracts or rules
             }
         }
     }
->>>>>>> a44821fe
 }