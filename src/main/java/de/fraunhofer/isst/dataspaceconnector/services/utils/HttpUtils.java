--- conflicted
+++ resolved
@@ -56,31 +56,19 @@
      * @throws RuntimeException if an error occurred when connecting or processing the HTTP
      *                               request.
      */
-<<<<<<< HEAD
     public String sendHttpGetRequest(String address, QueryInput queryInput) throws
-            RuntimeException, URISyntaxException {
-        try {
-            if (queryInput != null) {
-                address = addQueryParamsToURL(address, queryInput.getParams());
-=======
-    public String sendHttpGetRequest(String address, QueryInput queryInput) throws MalformedURLException,
-        RuntimeException {
+        RuntimeException, URISyntaxException {
         if(queryInput != null) {
             address = replacePathVariablesInUrl(address, queryInput.getPathVariables());
             address = addQueryParamsToURL(address, queryInput.getParams());
         } else {
             if (address.contains("{")) {
                 throw new IllegalArgumentException("Missing path variables.");
->>>>>>> 3afcea45
-            }
-        }
-
-<<<<<<< HEAD
+            }
+        }
+
+        try {
             final var uri = new URI(address);
-=======
-        try {
-            final var url = new URL(address);
->>>>>>> 3afcea45
 
             Response response;
             if (queryInput != null) {
@@ -129,29 +117,8 @@
      *                               request.
      */
     public String sendHttpsGetRequest(String address, QueryInput queryInput)
-<<<<<<< HEAD
             throws URISyntaxException, RuntimeException {
         return sendHttpGetRequest(address, queryInput);
-=======
-        throws MalformedURLException, RuntimeException {
-        if(queryInput != null) {
-            address = replacePathVariablesInUrl(address, queryInput.getPathVariables());
-            address = addQueryParamsToURL(address, queryInput.getParams());
-        } else {
-            if (address.contains("{")) {
-                throw new IllegalArgumentException("Missing path variables.");
-            }
-        }
-
-        try {
-            final Request request;
-            if (queryInput != null && queryInput.getHeaders() != null) {
-                Headers headerBuild = Headers.of(queryInput.getHeaders());
-                request = new Request.Builder().url(address).get().headers(headerBuild).build();
-            } else {
-                request = new Request.Builder().url(address).get().build();
-            }
->>>>>>> 3afcea45
 
     }
 
@@ -173,29 +140,18 @@
         final var encodedAuth = Base64.encodeBase64(auth.getBytes(StandardCharsets.ISO_8859_1));
         final var authHeader = "Basic " + new String(encodedAuth);
 
-<<<<<<< HEAD
-        try {
-            if (queryInput != null) {
-                address = addQueryParamsToURL(address, queryInput.getParams());
-=======
         if(queryInput != null) {
             address = replacePathVariablesInUrl(address, queryInput.getPathVariables());
             address = addQueryParamsToURL(address, queryInput.getParams());
         } else {
             if (address.contains("{")) {
                 throw new IllegalArgumentException("Missing path variables.");
->>>>>>> 3afcea45
-            }
-        }
-
-<<<<<<< HEAD
+            }
+        }
+
+        try {
             final var uri = new URI(address);
-
             Response response;
-=======
-        try {
-            final Request request;
->>>>>>> 3afcea45
             if (queryInput != null && queryInput.getHeaders() != null) {
                 queryInput.getHeaders().put(HttpHeaders.AUTHORIZATION, authHeader);
                 response = httpService.getWithHeaders(uri,queryInput.getHeaders());
