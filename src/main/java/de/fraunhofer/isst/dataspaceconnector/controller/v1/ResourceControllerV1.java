--- conflicted
+++ resolved
@@ -107,11 +107,7 @@
     public ResponseEntity<ResourceView<OfferedResource>>
     createResource(@RequestBody ResourceMetadata resourceMetadata,
             @RequestParam(value = "id", required = false) UUID uuid) {
-<<<<<<< HEAD
-        final var template = ResourceApiBridge.toOfferedResourceTemplate(uuid, resourceMetadata);
-=======
-        final var template = EntityApiBridge.toResourceTemplate(uuid, resourceMetadata);
->>>>>>> 97e432ce
+        final var template = EntityApiBridge.toOfferedResourceTemplate(uuid, resourceMetadata);
         final var endpointId = templateBuilder.build(template);
 
         final var headers = new HttpHeaders();
@@ -146,11 +142,7 @@
         // preventing the builder to create a new resource.
         resourceService.get(new EndpointId(Basepaths.Resources.toString(), resourceId));
 
-<<<<<<< HEAD
-        final var template = ResourceApiBridge.toOfferedResourceTemplate(resourceId, resourceMetadata);
-=======
-        final var template = EntityApiBridge.toResourceTemplate(resourceId, resourceMetadata);
->>>>>>> 97e432ce
+        final var template = EntityApiBridge.toOfferedResourceTemplate(resourceId, resourceMetadata);
         templateBuilder.build(template);
         return new ResponseEntity<>(HttpStatus.NO_CONTENT);
     }
