package de.fraunhofer.isst.dataspaceconnector.controller;

import de.fraunhofer.isst.dataspaceconnector.exceptions.contract.ContractException;
import de.fraunhofer.isst.dataspaceconnector.exceptions.resource.InvalidResourceException;
import de.fraunhofer.isst.dataspaceconnector.exceptions.resource.ResourceException;
import de.fraunhofer.isst.dataspaceconnector.exceptions.resource.ResourceNotFoundException;
import de.fraunhofer.isst.dataspaceconnector.model.QueryInput;
import de.fraunhofer.isst.dataspaceconnector.services.resources.OfferedResourceServiceImpl;
import de.fraunhofer.isst.dataspaceconnector.services.resources.RequestedResourceServiceImpl;
import de.fraunhofer.isst.dataspaceconnector.services.utils.ValidateUtils;
import io.swagger.v3.oas.annotations.Operation;
import io.swagger.v3.oas.annotations.Parameter;
import io.swagger.v3.oas.annotations.responses.ApiResponse;
import io.swagger.v3.oas.annotations.responses.ApiResponses;
import io.swagger.v3.oas.annotations.tags.Tag;
import org.slf4j.Logger;
import org.slf4j.LoggerFactory;
import org.springframework.beans.factory.annotation.Autowired;
import org.springframework.http.HttpStatus;
import org.springframework.http.ResponseEntity;
import org.springframework.web.bind.annotation.PathVariable;
import org.springframework.web.bind.annotation.RequestBody;
import org.springframework.web.bind.annotation.RequestMapping;
import org.springframework.web.bind.annotation.RequestMethod;
import org.springframework.web.bind.annotation.RequestParam;
import org.springframework.web.bind.annotation.ResponseBody;
import org.springframework.web.bind.annotation.RestController;

import java.util.UUID;

import static de.fraunhofer.isst.dataspaceconnector.services.utils.ControllerUtils.respondResourceNotFound;

/**
 * This class provides endpoints for the internal resource handling.
 */
@RestController
@RequestMapping("/admin/api/resources")
@Tag(name = "Backend: Resource Data Handling", description = "Endpoints  for resource data handling")
public class ResourceDataController { // Header: Content-Type: application/json

    private static final Logger LOGGER = LoggerFactory.getLogger(ResourceDataController.class);

    private final OfferedResourceServiceImpl offeredResourceService;
    private final RequestedResourceServiceImpl requestedResourceService;

    private final ValidateUtils validateUtils;

    /**
     * Constructor for ResourceDataController.
     *
     * @param offeredResourceService The service for the offered resources
     * @param requestedResourceService The service for the requested resources
     * @param validateUtils
     * @throws IllegalArgumentException if any of the parameters is null.
     */
    @Autowired
    public ResourceDataController(OfferedResourceServiceImpl offeredResourceService,
                                  RequestedResourceServiceImpl requestedResourceService,
                                  ValidateUtils validateUtils) throws IllegalArgumentException {
        if (offeredResourceService == null)
            throw new IllegalArgumentException("The OfferedResourceService cannot be null.");

        if (requestedResourceService == null)
            throw new IllegalArgumentException("The RequestedResourceService cannot be null.");

        this.offeredResourceService = offeredResourceService;
        this.requestedResourceService = requestedResourceService;
        this.validateUtils = validateUtils;
    }

    /**
     * Publishes the resource's data as a string.
     *
     * @param id   The resource id.
     * @param data The data string.
     * @return Ok or error response.
     */
    @Operation(summary = "Publish Resource Data String",
        description = "Publish resource data as string.")
    @ApiResponses(value = {
        @ApiResponse(responseCode = "201", description = "Resource created"),
        @ApiResponse(responseCode = "400", description = "Invalid resource"),
        @ApiResponse(responseCode = "404", description = "Not found"),
        @ApiResponse(responseCode = "500", description = "Internal server error")})
    @RequestMapping(value = "/{resource-id}/data", method = {RequestMethod.PUT})
    @ResponseBody
    public ResponseEntity<String> publishResource(
        @Parameter(description = "The resource uuid.", required = true,
            example = "a4212311-86e4-40b3-ace3-ef29cd687cf9")
        @PathVariable("resource-id") UUID id,
        @Parameter(description = "The resource data.", required = true, example = "Data String")
        @RequestParam("data") String data) {
        try {
            offeredResourceService.addData(id, data);
            return new ResponseEntity<>("", HttpStatus.CREATED);
        } catch (ResourceNotFoundException exception) {
            return respondResourceNotFound(id);
        } catch (InvalidResourceException exception) {
            LOGGER.debug("Resource is not valid. [id=({}), exception=({})]", id,
                exception.getMessage());
            return new ResponseEntity<>("Failed to store resource. Resource not valid.",
                HttpStatus.BAD_REQUEST);
        } catch (ResourceException exception) {
            LOGGER.warn("Caught unhandled resource exception. [exception=({})]",
                exception.getMessage());
            return new ResponseEntity<>("The resource could not be published.",
                HttpStatus.INTERNAL_SERVER_ERROR);
        }
    }

    /**
     * Gets resource data as a string.
     *
     * @param id The resource id.
     * @return Raw data or an error response.
     */
    @Operation(summary = "Request Data String",
            description = "Get a resource's data as a string.")
    @ApiResponses(value = {
            @ApiResponse(responseCode = "200", description = "Ok"),
            @ApiResponse(responseCode = "404", description = "Not found"),
            @ApiResponse(responseCode = "500", description = "Internal server error")})
    @RequestMapping(value = "/{resource-id}/data", method = RequestMethod.POST)
    // params = {"type=string"} NOT SUPPORTED with OpenAPI
    @ResponseBody
    public ResponseEntity<String> getDataById(@Parameter(description = "The resource uuid.",
            required = true, example = "a4212311-86e4-40b3-ace3-ef29cd687cf9")
            @PathVariable("resource-id") UUID id,
            @Parameter(description = "The query parameters and headers to use when fetching the " +
                      "data from the backend system.")
              @RequestBody(required = false) QueryInput queryInput) {
        try {
            validateUtils.validateQueryInput(queryInput);
            try {
                return new ResponseEntity<>(offeredResourceService.getData(id, queryInput),
                        HttpStatus.OK);
            } catch (ResourceNotFoundException offeredResourceServiceException) {
                LOGGER.debug(
                        "Could not find resource in OfferedResourceService. [id=({}), exception=({})]",
                        id, offeredResourceServiceException.getMessage());

                try {
                    return new ResponseEntity<>(requestedResourceService.getData(id),
                            HttpStatus.OK);
                } catch (ResourceNotFoundException requestedResourceServiceException) {
                    LOGGER.debug(
                            "Could not find resource in RequestedResourceService. [id=({}), exception=({})]",
                            id, requestedResourceServiceException.getMessage());
                    LOGGER.debug("Could not find resource. [id=({})]", id);
                    return new ResponseEntity<>("Resource not found", HttpStatus.NOT_FOUND);
                }
            }
        } catch (InvalidResourceException exception) {
            LOGGER.debug("The resource could be found but was invalid. [id=({}), exception=({})]",
                    id, exception.getMessage());
            return new ResponseEntity<>("Resource not found.", HttpStatus.NOT_FOUND);
        } catch (ContractException exception) {
            LOGGER.debug("The policy cannot be enforced. [id=({}), exception=({})]",
                    id, exception.getMessage());
            return new ResponseEntity<>("The deposited policy cannot be enforced.",
                    HttpStatus.INTERNAL_SERVER_ERROR);
<<<<<<< HEAD
        } catch (ResourceException exception) {
            LOGGER.warn("Failed to retrieve data. [id=({}), exception=({})]", id,
                    exception.getMessage());
            return new ResponseEntity<>("Failed to load data.",
                    HttpStatus.INTERNAL_SERVER_ERROR);
=======
        } catch (IllegalArgumentException exception) {
            LOGGER.debug("Failed to fetch resource data. [id=({}), exception=({})]",
                    id, exception.getMessage());
            return new ResponseEntity<>("Invalid query input.",
                    HttpStatus.BAD_REQUEST);
>>>>>>> 3afcea45
        } catch (Exception exception) {
            LOGGER.warn("Failed to load resource. [id=({}), exception=({})]", id,
                    exception.getMessage());
            return new ResponseEntity<>("Something went wrong.",
                    HttpStatus.INTERNAL_SERVER_ERROR);
        }
    }

    /**
     * Gets resource data as a string by representation id.
     *
     * @param resourceId       The resource id.
     * @param representationId The representation id.
     * @return Raw data or an error response.
     */
    @Operation(summary = "Request Data String by Representation",
            description = "Get a resource's data as a string by representation.")
    @ApiResponses(value = {
            @ApiResponse(responseCode = "200", description = "Ok"),
            @ApiResponse(responseCode = "404", description = "Not found"),
            @ApiResponse(responseCode = "500", description = "Internal server error")})
    @RequestMapping(value = "/{resource-id}/{representation-id}/data", method = RequestMethod.POST)
    @ResponseBody
    public ResponseEntity<String> getDataByRepresentation(
            @Parameter(description = "The resource uuid.", required = true,
                    example = "a4212311-86e4-40b3-ace3-ef29cd687cf9")
            @PathVariable("resource-id") UUID resourceId,
            @Parameter(description = "The representation uuid.", required = true)
            @PathVariable("representation-id") UUID representationId,
            @Parameter(description = "The query parameters and headers to use when fetching the " +
                    "data from the backend system.")
            @RequestBody(required = false) QueryInput queryInput) {
        try {
            validateUtils.validateQueryInput(queryInput);
            try {
                return new ResponseEntity<>(
                        offeredResourceService.getDataByRepresentation(resourceId, representationId, queryInput),
                        HttpStatus.OK);
            } catch (ResourceNotFoundException offeredResourceServiceException) {
                LOGGER.debug(
                        "Could not find resource in OfferedResourceService. [id=({}), exception=({})]",
                        resourceId, offeredResourceServiceException.getMessage());

                try {
                    return new ResponseEntity<>(requestedResourceService.getData(resourceId),
                            HttpStatus.OK);
                } catch (ResourceNotFoundException requestedResourceServiceException) {
                    LOGGER.debug(
                            "Could not find resource in RequestedResourceService. [id=({}), exception=({})]",
                            resourceId, offeredResourceServiceException.getMessage());
                    LOGGER.debug("Could not find resource. [id=({})]", resourceId);
                    return new ResponseEntity<>("Resource not found.", HttpStatus.NOT_FOUND);
                }
            }
        } catch (InvalidResourceException exception) {
            LOGGER.debug("The resource could be found but was invalid. [id=({}), exception=({})]",
                    resourceId, exception.getMessage());
            return new ResponseEntity<>("Resource not found.", HttpStatus.NOT_FOUND);
        } catch (ContractException exception) {
            LOGGER.debug("The policy cannot be enforced. [id=({}), exception=({})]",
                    resourceId, exception.getMessage());
            return new ResponseEntity<>("The deposited policy cannot be enforced.",
                    HttpStatus.INTERNAL_SERVER_ERROR);
<<<<<<< HEAD
        } catch (ResourceException exception) {
            LOGGER.warn("Failed to retrieve data. [id=({}), exception=({})]", resourceId,
                    exception.getMessage());
            return new ResponseEntity<>("Failed to load data.",
                    HttpStatus.INTERNAL_SERVER_ERROR);
=======
        } catch (IllegalArgumentException exception) {
            LOGGER.debug("Failed to fetch resource data. [id=({}), exception=({})]",
                    resourceId, exception.getMessage());
            return new ResponseEntity<>("Invalid query input.",
                    HttpStatus.BAD_REQUEST);
>>>>>>> 3afcea45
        } catch (Exception exception) {
            LOGGER.warn("Failed to load resource. [id=({}), exception=({})]", resourceId,
                    exception.getMessage());
            return new ResponseEntity<>("Something went wrong.",
                    HttpStatus.INTERNAL_SERVER_ERROR);
        }
    }
}<|MERGE_RESOLUTION|>--- conflicted
+++ resolved
@@ -40,9 +40,7 @@
 
     private static final Logger LOGGER = LoggerFactory.getLogger(ResourceDataController.class);
 
-    private final OfferedResourceServiceImpl offeredResourceService;
-    private final RequestedResourceServiceImpl requestedResourceService;
-
+    private final ResourceService offeredResourceService, requestedResourceService;
     private final ValidateUtils validateUtils;
 
     /**
@@ -159,19 +157,16 @@
                     id, exception.getMessage());
             return new ResponseEntity<>("The deposited policy cannot be enforced.",
                     HttpStatus.INTERNAL_SERVER_ERROR);
-<<<<<<< HEAD
         } catch (ResourceException exception) {
             LOGGER.warn("Failed to retrieve data. [id=({}), exception=({})]", id,
                     exception.getMessage());
             return new ResponseEntity<>("Failed to load data.",
                     HttpStatus.INTERNAL_SERVER_ERROR);
-=======
         } catch (IllegalArgumentException exception) {
             LOGGER.debug("Failed to fetch resource data. [id=({}), exception=({})]",
                     id, exception.getMessage());
             return new ResponseEntity<>("Invalid query input.",
                     HttpStatus.BAD_REQUEST);
->>>>>>> 3afcea45
         } catch (Exception exception) {
             LOGGER.warn("Failed to load resource. [id=({}), exception=({})]", id,
                     exception.getMessage());
@@ -235,19 +230,16 @@
                     resourceId, exception.getMessage());
             return new ResponseEntity<>("The deposited policy cannot be enforced.",
                     HttpStatus.INTERNAL_SERVER_ERROR);
-<<<<<<< HEAD
         } catch (ResourceException exception) {
             LOGGER.warn("Failed to retrieve data. [id=({}), exception=({})]", resourceId,
                     exception.getMessage());
             return new ResponseEntity<>("Failed to load data.",
                     HttpStatus.INTERNAL_SERVER_ERROR);
-=======
         } catch (IllegalArgumentException exception) {
             LOGGER.debug("Failed to fetch resource data. [id=({}), exception=({})]",
                     resourceId, exception.getMessage());
             return new ResponseEntity<>("Invalid query input.",
                     HttpStatus.BAD_REQUEST);
->>>>>>> 3afcea45
         } catch (Exception exception) {
             LOGGER.warn("Failed to load resource. [id=({}), exception=({})]", resourceId,
                     exception.getMessage());
