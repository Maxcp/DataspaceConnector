--- conflicted
+++ resolved
@@ -5,15 +5,12 @@
 
 @Entity
 @Table
-<<<<<<< HEAD
 public final class RequestedResource extends Resource {
-=======
-public class RequestedResource implements ConnectorResource {
 
-    @Id
-    @GeneratedValue
-    @JsonProperty("uuid")
-    private UUID uuid;
+    /**
+     * Serial version uid.
+     **/
+    private static final long serialVersionUID = 1L;
 
     @JsonProperty("ownerURI")
     private URI ownerURI;
@@ -27,201 +24,10 @@
     @JsonProperty("requestedArtifact")
     private URI requestedArtifact;
 
-    @JsonProperty("created")
-    private Date created;
-
-    @JsonProperty("modified")
-    private Date modified;
-
-    @NotNull
-    @Column(columnDefinition = "BYTEA")
-    @JsonProperty("metadata")
-    private ResourceMetadata resourceMetadata;
-
-    @Column(columnDefinition = "TEXT")
-    @JsonProperty("data")
-    private String data;
-
-    @JsonProperty("accessed")
-    private Integer accessed;
-
-    /**
-     * Constructor for RequestedResource.
-     */
-    public RequestedResource() {
-
-    }
-
-    /**
-     * Constructor with parameters for RequestedResource.
-     *
-     * @param created The resource creation date
-     * @param modified The date when the resource was last modified
-     * @param resourceMetadata The metadata associated with this resource
-     * @param data The data associated with this resource
-     * @param accessed The number of times the data was accessed
-     */
-    public RequestedResource(Date created, Date modified, ResourceMetadata resourceMetadata,
-        String data, Integer accessed) {
-        this.created = created;
-        this.modified = modified;
-        this.resourceMetadata = resourceMetadata;
-        this.data = data;
-        this.accessed = accessed;
-    }
-
-    /**
-     * Get owner URI
-     */
-    public URI getOwnerURI() {
-        return ownerURI;
-    }
-
-    /**
-     * Set owner URI
-     */
-    public void setOwnerURI(URI ownerURI) {
-        this.ownerURI = ownerURI;
-    }
->>>>>>> c429abb4
-
-    /**
-     * Serial version uid.
-     **/
-    private static final long serialVersionUID = 1L;
-
     /**
      * Default constructor.
      */
-<<<<<<< HEAD
     protected RequestedResource() {
         super();
-=======
-    public void setOriginalUUID(UUID originalUUID) {
-        this.originalUUID = originalUUID;
-    }
-
-    /**
-     * {@inheritDoc}
-     */
-    @Override
-    public UUID getUuid() {
-        return uuid;
-    }
-
-    /**
-     * {@inheritDoc}
-     */
-    @Override
-    public void setUuid(UUID uuid) {
-        this.uuid = uuid;
-    }
-
-    /**
-     * Get Contract Agreement URI
-     */
-    public URI getContractAgreement() {
-        return contractAgreement;
-    }
-
-    /**
-     * Set Contract Agreement URI
-     */
-    public void setContractAgreement(URI contractAgreement) {
-        this.contractAgreement = contractAgreement;
-    }
-
-    /**
-     * Return URI of requested artifact.
-     */
-    public URI getRequestedArtifact() {
-        return requestedArtifact;
-    }
-
-    /**
-     * Set URI of requested artifact.
-     */
-    public void setRequestedArtifact(URI requestedArtifact) {
-        this.requestedArtifact = requestedArtifact;
-    }
-
-    /**
-     * {@inheritDoc}
-     */
-    @Override
-    public Date getCreated() {
-        return created;
-    }
-
-    /**
-     * {@inheritDoc}
-     */
-    @Override
-    public void setCreated(Date created) {
-        this.created = created;
-    }
-
-    /**
-     * {@inheritDoc}
-     */
-    @Override
-    public Date getModified() {
-        return modified;
-    }
-
-    /**
-     * {@inheritDoc}
-     */
-    @Override
-    public void setModified(Date modified) {
-        this.modified = modified;
-    }
-
-    /**
-     * {@inheritDoc}
-     */
-    @Override
-    public ResourceMetadata getResourceMetadata() {
-        return resourceMetadata;
-    }
-
-    /**
-     * {@inheritDoc}
-     */
-    @Override
-    public void setResourceMetadata(ResourceMetadata resourceMetadata) {
-        this.setModified(new Date());
-        this.resourceMetadata = resourceMetadata;
-    }
-
-    /**
-     * {@inheritDoc}
-     */
-    @Override
-    public String getData() {
-        incrementDataAccess();
-        return data;
-    }
-
-    /**
-     * {@inheritDoc}
-     */
-    @Override
-    public void setData(String data) {
-        this.data = data;
-    }
-
-    /**
-     * Describes how often the data has been accessed
-     *
-     * @return The number of times the data has been accessed
-     */
-    public Integer getAccessed() {
-        return accessed;
-    }
-
-    private void incrementDataAccess() {
-        this.accessed++;
->>>>>>> c429abb4
     }
 }