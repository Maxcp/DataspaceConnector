package de.fraunhofer.isst.dataspaceconnector.exceptions.resource;

import de.fraunhofer.isst.dataspaceconnector.model.Endpoint;
import de.fraunhofer.isst.dataspaceconnector.model.EndpointId;

public class ResourceMovedException extends RuntimeException {
<<<<<<< HEAD

    /**
     * Serial version uid.
     **/
    private static final long serialVersionUID = 1L;

    EndpointId newEndpoint;
=======
    /**
     * Default serial version uid.
     */
    private static final long serialVersionUID = 1L;

    private final EndpointId newEndpoint;
>>>>>>> 21c43549

    public ResourceMovedException(final Endpoint newEndpoint) {
        super(newEndpoint.getId().toString());
        this.newEndpoint = newEndpoint.getId();
    }

    public EndpointId getNewEndpoint() {
        return newEndpoint;
    }
}<|MERGE_RESOLUTION|>--- conflicted
+++ resolved
@@ -4,22 +4,12 @@
 import de.fraunhofer.isst.dataspaceconnector.model.EndpointId;
 
 public class ResourceMovedException extends RuntimeException {
-<<<<<<< HEAD
-
-    /**
-     * Serial version uid.
-     **/
-    private static final long serialVersionUID = 1L;
-
-    EndpointId newEndpoint;
-=======
     /**
      * Default serial version uid.
      */
     private static final long serialVersionUID = 1L;
 
     private final EndpointId newEndpoint;
->>>>>>> 21c43549
 
     public ResourceMovedException(final Endpoint newEndpoint) {
         super(newEndpoint.getId().toString());
