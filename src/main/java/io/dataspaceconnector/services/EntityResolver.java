/*
 * Copyright 2020 Fraunhofer Institute for Software and Systems Engineering
 *
 * Licensed under the Apache License, Version 2.0 (the "License");
 * you may not use this file except in compliance with the License.
 * You may obtain a copy of the License at
 *
 *    http://www.apache.org/licenses/LICENSE-2.0
 *
 * Unless required by applicable law or agreed to in writing, software
 * distributed under the License is distributed on an "AS IS" BASIS,
 * WITHOUT WARRANTIES OR CONDITIONS OF ANY KIND, either express or implied.
 * See the License for the specific language governing permissions and
 * limitations under the License.
 */
package io.dataspaceconnector.services;

import de.fraunhofer.iais.eis.ContractAgreement;
import io.dataspaceconnector.exceptions.InvalidResourceException;
import io.dataspaceconnector.exceptions.ResourceNotFoundException;
import io.dataspaceconnector.exceptions.SelfLinkCreationException;
import io.dataspaceconnector.model.AbstractEntity;
import io.dataspaceconnector.model.Agreement;
import io.dataspaceconnector.model.Artifact;
import io.dataspaceconnector.model.Catalog;
import io.dataspaceconnector.model.Contract;
import io.dataspaceconnector.model.ContractRule;
import io.dataspaceconnector.model.OfferedResource;
import io.dataspaceconnector.model.OfferedResourceDesc;
import io.dataspaceconnector.model.QueryInput;
import io.dataspaceconnector.model.Representation;
import io.dataspaceconnector.services.ids.DeserializationService;
import io.dataspaceconnector.services.ids.builder.IdsArtifactBuilder;
import io.dataspaceconnector.services.ids.builder.IdsCatalogBuilder;
import io.dataspaceconnector.services.ids.builder.IdsContractBuilder;
import io.dataspaceconnector.services.ids.builder.IdsRepresentationBuilder;
import io.dataspaceconnector.services.ids.builder.IdsResourceBuilder;
import io.dataspaceconnector.services.resources.AgreementService;
import io.dataspaceconnector.services.resources.ArtifactService;
import io.dataspaceconnector.services.resources.CatalogService;
import io.dataspaceconnector.services.resources.ContractService;
import io.dataspaceconnector.services.resources.RepresentationService;
import io.dataspaceconnector.services.resources.ResourceService;
import io.dataspaceconnector.services.resources.RuleService;
import io.dataspaceconnector.services.usagecontrol.AllowAccessVerifier;
import io.dataspaceconnector.utils.EndpointUtils;
import io.dataspaceconnector.utils.ErrorMessages;
import io.dataspaceconnector.utils.Utils;
import lombok.NonNull;
import lombok.RequiredArgsConstructor;
import lombok.extern.log4j.Log4j2;
import org.springframework.stereotype.Service;

<<<<<<< HEAD
import java.io.InputStream;
=======
import java.io.IOException;
>>>>>>> f44e6a33
import java.net.URI;
import java.util.ArrayList;
import java.util.List;
import java.util.Objects;

/**
 * This service offers methods for finding entities by their identifying URI.
 */
@Log4j2
@Service
@RequiredArgsConstructor
public class EntityResolver {

    /**
     * Service for artifacts.
     */
    private final @NonNull ArtifactService artifactService;

    /**
     * Service for representations.
     */
    private final @NonNull RepresentationService representationService;

    /**
     * Service for offered resources.
     */
    private final @NonNull ResourceService<OfferedResource, OfferedResourceDesc> offerService;

    /**
     * Service for catalogs.
     */
    private final @NonNull CatalogService catalogService;

    /**
     * Service for contract offers.
     */
    private final @NonNull ContractService contractService;

    /**
     * Service for contract rules.
     */
    private final @NonNull RuleService ruleService;

    /**
     * Service for contract agreements.
     */
    private final @NonNull AgreementService agreementService;

    /**
     * Service for building ids objects.
     */
    private final @NonNull IdsCatalogBuilder catalogBuilder;

    /**
     * Service for building ids resource.
     */
    private final @NonNull IdsResourceBuilder<OfferedResource> offerBuilder;

    /**
     * Service for building ids artifact.
     */
    private final @NonNull IdsArtifactBuilder artifactBuilder;

    /**
     * Service for building ids representation.
     */
    private final @NonNull IdsRepresentationBuilder representationBuilder;

    /**
     * Service for building ids contract.
     */
    private final @NonNull IdsContractBuilder contractBuilder;

    /**
     * Skips the data access verification.
     */
    private final @NonNull AllowAccessVerifier allowAccessVerifier;

    /**
     * Performs a artifact requests.
     */
    private final @NonNull BlockingArtifactReceiver artifactReceiver;

    /**
     * Service for deserialization.
     */
    private final @NonNull DeserializationService deserializationService;

    /**
     * Return any connector entity by its id.
     *
     * @param elementId The entity id.
     * @return The respective object.
     * @throws ResourceNotFoundException If the resource could not be found.
     * @throws IllegalArgumentException If the resource is null or the elementId.
     */
    public AbstractEntity getEntityById(final URI elementId) throws ResourceNotFoundException {
        Utils.requireNonNull(elementId, ErrorMessages.URI_NULL);

        try {
            final var endpointId = EndpointUtils.getEndpointIdFromPath(elementId);
            final var basePath = endpointId.getBasePath();
            final var entityId = endpointId.getResourceId();

            final var pathEnum = EndpointUtils.getBasePathEnumFromString(basePath);

            // Find the right service and return the requested element.
            switch (Objects.requireNonNull(pathEnum)) {
                case ARTIFACTS:
                    return artifactService.get(entityId);
                case REPRESENTATIONS:
                    return representationService.get(entityId);
                case OFFERS:
                    return offerService.get(entityId);
                case CATALOGS:
                    return catalogService.get(entityId);
                case CONTRACTS:
                    return contractService.get(entityId);
                case RULES:
                    return ruleService.get(entityId);
                case AGREEMENTS:
                    return agreementService.get(entityId);
                default:
                    return null;
            }
        } catch (Exception exception) {
            if (log.isDebugEnabled()) {
                log.debug("Resource not found. [exception=({}), elementId=({})]",
                        exception.getMessage(), elementId, exception);
            }
            throw new ResourceNotFoundException(ErrorMessages.EMTPY_ENTITY.toString(), exception);
        }
    }

    /**
     * Translate a connector entity to an ids rdf string.
     *
     * @param <T>    Type of the entity.
     * @param entity The connector's entity.
     * @return A rdf string of an ids object.
     */
    public <T extends AbstractEntity> String getEntityAsRdfString(final T entity)
            throws InvalidResourceException {
        // NOTE Maybe the builder class could be found without the ugly if array?
        try {
            if (entity instanceof Artifact) {
                final var artifact = artifactBuilder.create((Artifact) entity);
                return Objects.requireNonNull(artifact).toRdf();
            } else if (entity instanceof OfferedResource) {
                final var resource = offerBuilder.create((OfferedResource) entity);
                return Objects.requireNonNull(resource).toRdf();
            } else if (entity instanceof Representation) {
                final var representation = representationBuilder.create((Representation) entity);
                return Objects.requireNonNull(representation).toRdf();
            } else if (entity instanceof Catalog) {
                final var catalog = catalogBuilder.create((Catalog) entity);
                return Objects.requireNonNull(catalog).toRdf();
            } else if (entity instanceof Contract) {
                final var catalog = contractBuilder.create((Contract) entity);
                return Objects.requireNonNull(catalog).toRdf();
            } else if (entity instanceof Agreement) {
                final var agreement = (Agreement) entity;
                return agreement.getValue();
            } else if (entity instanceof ContractRule) {
                final var rule = (ContractRule) entity;
                return rule.getValue();
            }
        } catch (SelfLinkCreationException exception) {
            if (log.isWarnEnabled()) {
                log.warn("Could not create self-link. [entity=({}), exception=({})]",
                        entity, exception.getMessage(), exception);
            }
            throw exception;
        } catch (Exception exception) {
            // If we do not allow requesting an object type, respond with exception.
            if (log.isWarnEnabled()) {
                log.warn("Could not provide ids object. [entity=({}), exception=({})]",
                        entity, exception.getMessage(), exception);
            }
            throw new InvalidResourceException("No provided description for requested element.");
        }

        // If we do not allow requesting an object type, respond with exception.
        if (log.isDebugEnabled()) {
            log.debug("Not a requestable ids object. [entity=({})]", entity);
        }
        throw new InvalidResourceException("No provided description for requested element.");
    }

    /**
     * Return artifact by uri. This will skip the access control.
     *
     * @param requestedArtifact The artifact uri.
     * @param queryInput        Http query for data request.
     * @return Artifact from database.
     * @throws IOException if the data cannot be received.
     */
    public InputStream getDataByArtifactId(final URI requestedArtifact,
                                           final QueryInput queryInput) throws IOException {
        final var endpoint = EndpointUtils.getUUIDFromPath(requestedArtifact);
        return artifactService.getData(allowAccessVerifier, artifactReceiver, endpoint, queryInput);
    }

    /**
     * Get agreement by remote id.
     *
     * @param id The remote id (at provider side).
     * @return The artifact of the database.
     * @throws ResourceNotFoundException If the resource could not be found.
     */
    public Agreement getAgreementByUri(final URI id) throws ResourceNotFoundException {
        final var uuid = EndpointUtils.getUUIDFromPath(id);
        return agreementService.get(uuid);
    }

    /**
     * Get stored contract agreement for requested element.
     *
     * @param target The requested element.
     * @return The respective contract agreement.
     */
    public List<ContractAgreement> getContractAgreementsByTarget(final URI target) {
        final var uuid = EndpointUtils.getUUIDFromPath(target);
        final var artifact = artifactService.get(uuid);

        final var agreements = artifact.getAgreements();
        final var agreementList = new ArrayList<ContractAgreement>();
        for (final var agreement : agreements) {
            final var value = agreement.getValue();
            final var idsAgreement = deserializationService.getContractAgreement(value);
            agreementList.add(idsAgreement);
        }
        return agreementList;
    }
}<|MERGE_RESOLUTION|>--- conflicted
+++ resolved
@@ -51,11 +51,8 @@
 import lombok.extern.log4j.Log4j2;
 import org.springframework.stereotype.Service;
 
-<<<<<<< HEAD
 import java.io.InputStream;
-=======
 import java.io.IOException;
->>>>>>> f44e6a33
 import java.net.URI;
 import java.util.ArrayList;
 import java.util.List;
@@ -72,77 +69,92 @@
     /**
      * Service for artifacts.
      */
-    private final @NonNull ArtifactService artifactService;
+    private final @NonNull
+    ArtifactService artifactService;
 
     /**
      * Service for representations.
      */
-    private final @NonNull RepresentationService representationService;
+    private final @NonNull
+    RepresentationService representationService;
 
     /**
      * Service for offered resources.
      */
-    private final @NonNull ResourceService<OfferedResource, OfferedResourceDesc> offerService;
+    private final @NonNull
+    ResourceService<OfferedResource, OfferedResourceDesc> offerService;
 
     /**
      * Service for catalogs.
      */
-    private final @NonNull CatalogService catalogService;
+    private final @NonNull
+    CatalogService catalogService;
 
     /**
      * Service for contract offers.
      */
-    private final @NonNull ContractService contractService;
+    private final @NonNull
+    ContractService contractService;
 
     /**
      * Service for contract rules.
      */
-    private final @NonNull RuleService ruleService;
+    private final @NonNull
+    RuleService ruleService;
 
     /**
      * Service for contract agreements.
      */
-    private final @NonNull AgreementService agreementService;
+    private final @NonNull
+    AgreementService agreementService;
 
     /**
      * Service for building ids objects.
      */
-    private final @NonNull IdsCatalogBuilder catalogBuilder;
+    private final @NonNull
+    IdsCatalogBuilder catalogBuilder;
 
     /**
      * Service for building ids resource.
      */
-    private final @NonNull IdsResourceBuilder<OfferedResource> offerBuilder;
+    private final @NonNull
+    IdsResourceBuilder<OfferedResource> offerBuilder;
 
     /**
      * Service for building ids artifact.
      */
-    private final @NonNull IdsArtifactBuilder artifactBuilder;
+    private final @NonNull
+    IdsArtifactBuilder artifactBuilder;
 
     /**
      * Service for building ids representation.
      */
-    private final @NonNull IdsRepresentationBuilder representationBuilder;
+    private final @NonNull
+    IdsRepresentationBuilder representationBuilder;
 
     /**
      * Service for building ids contract.
      */
-    private final @NonNull IdsContractBuilder contractBuilder;
+    private final @NonNull
+    IdsContractBuilder contractBuilder;
 
     /**
      * Skips the data access verification.
      */
-    private final @NonNull AllowAccessVerifier allowAccessVerifier;
+    private final @NonNull
+    AllowAccessVerifier allowAccessVerifier;
 
     /**
      * Performs a artifact requests.
      */
-    private final @NonNull BlockingArtifactReceiver artifactReceiver;
+    private final @NonNull
+    BlockingArtifactReceiver artifactReceiver;
 
     /**
      * Service for deserialization.
      */
-    private final @NonNull DeserializationService deserializationService;
+    private final @NonNull
+    DeserializationService deserializationService;
 
     /**
      * Return any connector entity by its id.
@@ -150,7 +162,7 @@
      * @param elementId The entity id.
      * @return The respective object.
      * @throws ResourceNotFoundException If the resource could not be found.
-     * @throws IllegalArgumentException If the resource is null or the elementId.
+     * @throws IllegalArgumentException  If the resource is null or the elementId.
      */
     public AbstractEntity getEntityById(final URI elementId) throws ResourceNotFoundException {
         Utils.requireNonNull(elementId, ErrorMessages.URI_NULL);
